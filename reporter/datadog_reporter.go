--- conflicted
+++ resolved
@@ -114,11 +114,7 @@
 
 	var symbolUploader *DatadogSymbolUploader
 	if cfg.SymbolUploaderConfig.Enabled {
-<<<<<<< HEAD
-		symbolUploader, err = NewDatadogSymbolUploader(&cfg.SymbolUploaderConfig, DefaultLogger())
-=======
-		symbolUploader, err = NewDatadogSymbolUploader(ctx, &cfg.SymbolUploaderConfig)
->>>>>>> 13783973
+		symbolUploader, err = NewDatadogSymbolUploader(ctx, &cfg.SymbolUploaderConfig, DefaultLogger())
 		if err != nil {
 			log.Errorf(
 				"Failed to create Datadog symbol uploader, symbol upload will be disabled: %v",
