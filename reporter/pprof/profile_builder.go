--- conflicted
+++ resolved
@@ -18,16 +18,12 @@
 	samples "github.com/DataDog/dd-otel-host-profiler/reporter/samples"
 )
 
-<<<<<<< HEAD
-const unknownStr = "UNKNOWN"
-const symbolicationFailedStr = "[symbolication_failed]"
-const abortStr = "[abort]"
-=======
 const (
 	unknownStr = "UNKNOWN"
 	CPUIDLabel = "cpu.logical_number"
+  symbolicationFailedStr = "[symbolication_failed]"
+  abortStr = "[abort]"
 )
->>>>>>> 0911450c
 
 type Config struct {
 	Start                       time.Time
